# -*- coding: utf-8 -*
"""nodoctest
Configure and Start a Notebook Server

The :class:`NotebookObject` is used to configure and launch a Sage
Notebook server.
"""
#############################################################################
#       Copyright (C) 2007 William Stein <wstein@gmail.com>
#  Distributed under the terms of the GNU General Public License (GPL)
#  The full text of the GPL is available at:
#                  http://www.gnu.org/licenses/
#############################################################################

import time, os, shutil, signal, tempfile

import notebook as _notebook

import run_notebook

class NotebookObject:
    r"""
    Start the Sage Notebook server.  More details about using these
    options, as well as tips and tricks, may be available at `this
    Sage wiki page`_.  If a notebook server is already running in the
    directory, this will open a browser to the running notebook.

    INPUT:

        - ``directory`` -- string; directory that contains the Sage
          notebook files; the default is
          ``.sage/sage_notebook.sagenb``, in your home directory.

        - ``port`` -- integer (default: ``8080``), port to serve the
          notebook on.

        - ``interface`` -- string (default: ``'localhost'``), address
          of network interface to listen on; give ``''`` to listen on
          all interfaces.

        - ``port_tries`` -- integer (default: ``0``), number of
          additional ports to try if the first one doesn't work (*not*
          implemented).

        - ``secure`` -- boolean (default: ``False``) if True use https
          so all communication, e.g., logins and passwords, between
          web browsers and the Sage notebook is encrypted via SSL.  You
          must have OpenSSL installed to use this feature, or if you compile
          Sage yourself, have the OpenSSL development libraries installed.
          *Highly recommended!*

        - ``reset`` -- boolean (default: ``False``) if True allows you
          to set the admin password.  Use this if you forget your
          admin password.

        - ``accounts`` -- boolean (default: ``False``) if True, any
          visitor to the website will be able to create a new account.
          If False, only the admin can create accounts (currently,
          this can only be done by running with ``accounts=True`` and
          shutting down the server properly (``SIG_INT`` or
          ``SIG_TERM``), or on the command line with, e.g.,

          ::

              from sagenb.notebook.notebook import load_notebook
              nb = load_notebook(dir)
              user_manager = nb.user_manager()
              user_manager.set_accounts(True)
              user_manager.add_user("username", "password", "email@place", "user")
              nb.save()
<<<<<<< HEAD

        - ``open_viewer`` -- boolean (default: True) whether to pop up
          a web browser.  You can override the default browser by
          setting the ``SAGE_BROWSER`` environment variable, e.g., by
          putting
=======
              
        - ``automatic_login`` -- boolean (default: True) whether to pop up
          a web browser and automatically log into the server as admin.  You can
          override the default browser by setting the ``SAGE_BROWSER`` environment
          variable, e.g., by putting
>>>>>>> 39e12a3e

          ::

              export SAGE_BROWSER="firefox"

          in the file .bashrc in your home directory.

<<<<<<< HEAD
        - ``upload`` -- string (default: None) Full path to a local file
          (sws, txt, zip) to be uploaded and turned into a worksheet(s).
          This is equivalent to manually uploading a file via
          ``http://localhost:8080/upload`` or to fetching
          ``http://localhost:8080/upload_worksheet?url=file:///...``
          in a script except that (hopefully) you will already be
          logged in.
=======
          .. warning::

              If you are running a server for others to log into, set `automatic_login=False`.
              Otherwise, all of the worksheets on the entire server will be loaded when the server
              automatically logs into the admin account.

>>>>>>> 39e12a3e

        - ``timeout`` -- integer (default: 0) seconds until idle
          worksheet sessions automatically timeout, i.e., the
          corresponding Sage session terminates. 0 means "never
          timeout". If your server is running out of memory, setting a
          timeout can be useful as this will free the memory used by
          idle sessions.

        - ``server_pool`` -- list of strings (default: None) list;
          this option specifies that worksheet processes run as a
          separate user (chosen from the list in the ``server_pool``
          -- see below).

    .. note:: 

       If you have problems with the server certificate hostname not
       matching, do ``notebook.setup()``.

    .. note::

       The ``require_login`` option has been removed.  Use `automatic_login` to control
       automatic logins instead---`automatic_login=False` corresponds to `require_login=True`.
    
    EXAMPLES:

    1. I just want to run the Sage notebook.  Type::

           notebook()

    2. I want to run the Sage notebook server on a remote machine and
       be the only person allowed to log in.  Type::

           notebook(interface='', secure=True)

       the first time you do this you'll be prompted to set an
       administrator password.  Use this to login. NOTE: You may have
       to run ``notebook.setup()`` again and change the hostname.

    3. I want to create a Sage notebook server that is open to anybody
       in the world to create new accounts. To run the Sage notebook
       publicly (1) at a minimum run it from a chroot jail or inside a
       virtual machine (see `this Sage wiki page`_) and (2) use a
       command like::
    
           notebook(interface='', server_pool=['sage1@localhost'],
           ulimit='-v 500000', accounts=True, automatic_login=False)

       The server_pool option specifies that worksheet processes run
       as a separate user.  The ulimit option restricts the memory
       available to each worksheet processes to 500 MB.  See help on
       the ``accounts`` option above.

       Be sure that ``sage_notebook.sagenb/users.pickle`` and the
       contents of ``sage_notebook.sagenb/backups`` are chmod
       ``og-rwx``, i.e., only readable by the notebook process, since
       otherwise any user can read ``users.pickle``, which contains
       user email addresses and account information (passwords are
       stored hashed, so fewer worries there). You will need to use
       the ``directory`` option to accomplish this.

    INPUT:  (more advanced)

        - ``server_pool`` -- list of strings (initial default: None),
          if given, should be a list like \['sage1@localhost',
          'sage2@localhost'\], where you have setup ssh keys so that
          typing::
          
              ssh sage1@localhost

          logs in without requiring a password, e.g., by typing
          ``ssh-keygen`` as the notebook server user, then putting
          ``~/.ssh/id_rsa.pub`` as the file
          ``.ssh/authorized_keys``. Note: you have to get the
          permissions of files and directories just right -- see `this
          Sage wiki page`_ for more details.  Also, every user in the
          server pool must share the same ``/tmp`` directory right
          now, so if the machines are separate the server machine must
          NSF export ``/tmp``.

        - ``server`` -- string ("twistd" (default) or "flask").  The server
          to use to server content.

        - ``profile`` -- True, False, or file prefix (default: False - no profiling),
          If True, profiling is saved to a randomly-named file like `sagenb-*-profile*.stats`
          in the $DOT_SAGE directory.  If a string, that string is used as a
          prefix for the pstats data file.

        - ``ulimit`` -- string (initial default: None -- leave as is),
          if given and ``server_pool`` is also given, the worksheet
          processes are run with these constraints. See the ulimit
          documentation. Common options include:

              - ``-t`` The maximum amount of cpu time in seconds.
                NOTE: For Sage, ``-t`` is the wall time, not cpu time.
                
              - ``-u`` The maximum number of processes available to a
                single user.
              
              - ``-v`` The maximum amount of virtual memory available
                to the process.

          Values are in 1024-byte increments, except for ``-t``, which
          is in seconds, and ``-u`` which is a positive
          integer. Example: ulimit="-v 400000 -t 30"

    .. note:: 

       The values of ``server_pool`` and ``ulimit`` default to what
       they were last time the notebook command was called.

    OTHER NOTES:
    
       - If you create a file ``\\$DOT_SAGE/notebook.css`` then it
         will get applied when rendering the notebook HTML.  This
         allows notebook administrators to customize the look of the
         notebook.  Note that by default ``\\$DOT_SAGE`` is
         ``\\$HOME/.sage``.

    .. _this Sage wiki page:  http://wiki.sagemath.org/StartingTheNotebook

    """
    def __call__(self, *args, **kwds):
        return self.notebook(*args, **kwds)

    notebook = run_notebook.notebook_run
    setup    = run_notebook.notebook_setup

notebook = NotebookObject()


def inotebook(*args, **kwds):
    """
    Exactly the same as ``notebook(...)`` but with ``secure=False``.
    """
    kwds['secure'] = False
    notebook(*args, **kwds)


def test_notebook(admin_passwd, secure=False, directory=None, port=8050,
                  interface='localhost', verbose=False):
    """
    This function is used to test notebook server functions.
    
    EXAMPLES::
    
        sage: from sagenb.notebook.notebook_object import test_notebook
        sage: passwd = str(randint(1,1<<128))
        sage: nb = test_notebook(passwd, interface='localhost', port=8060)
        sage: import urllib
        sage: h = urllib.urlopen('http://localhost:8060')
        sage: homepage = h.read()
        sage: h.close()
        sage: 'html' in homepage
        True
        sage: nb.dispose()
    """
    import socket, pexpect
        
    if directory is None:
        directory = tmp_dir = tempfile.mkdtemp()
    else:
        tmp_dir = None
        
    if not os.path.exists(directory):
        os.makedirs(directory)

    nb = _notebook.load_notebook(directory)
    nb.set_accounts(True)
    nb.add_user('admin', admin_passwd, '')
    nb.set_accounts(False)
    nb.save()
    
    p = notebook(directory=directory, accounts=True, secure=secure, port=port,
                 interface=interface, automatic_login=False, fork=True, quiet=True)
    p.expect("Starting factory")
    def dispose():
        try:
            p.send('\x03') # control-C
        except pexpect.EOF:
            pass
        p.close(force=True)
        shutil.rmtree(nb._dir)
    p.dispose = dispose
    if verbose:
        print "Notebook started."
    return p<|MERGE_RESOLUTION|>--- conflicted
+++ resolved
@@ -68,19 +68,11 @@
               user_manager.set_accounts(True)
               user_manager.add_user("username", "password", "email@place", "user")
               nb.save()
-<<<<<<< HEAD
-
-        - ``open_viewer`` -- boolean (default: True) whether to pop up
-          a web browser.  You can override the default browser by
-          setting the ``SAGE_BROWSER`` environment variable, e.g., by
-          putting
-=======
-              
+
         - ``automatic_login`` -- boolean (default: True) whether to pop up
           a web browser and automatically log into the server as admin.  You can
           override the default browser by setting the ``SAGE_BROWSER`` environment
           variable, e.g., by putting
->>>>>>> 39e12a3e
 
           ::
 
@@ -88,7 +80,6 @@
 
           in the file .bashrc in your home directory.
 
-<<<<<<< HEAD
         - ``upload`` -- string (default: None) Full path to a local file
           (sws, txt, zip) to be uploaded and turned into a worksheet(s).
           This is equivalent to manually uploading a file via
@@ -96,14 +87,13 @@
           ``http://localhost:8080/upload_worksheet?url=file:///...``
           in a script except that (hopefully) you will already be
           logged in.
-=======
+
           .. warning::
 
               If you are running a server for others to log into, set `automatic_login=False`.
               Otherwise, all of the worksheets on the entire server will be loaded when the server
               automatically logs into the admin account.
 
->>>>>>> 39e12a3e
 
         - ``timeout`` -- integer (default: 0) seconds until idle
           worksheet sessions automatically timeout, i.e., the
@@ -117,7 +107,7 @@
           separate user (chosen from the list in the ``server_pool``
           -- see below).
 
-    .. note:: 
+    .. note::
 
        If you have problems with the server certificate hostname not
        matching, do ``notebook.setup()``.
@@ -126,7 +116,7 @@
 
        The ``require_login`` option has been removed.  Use `automatic_login` to control
        automatic logins instead---`automatic_login=False` corresponds to `require_login=True`.
-    
+
     EXAMPLES:
 
     1. I just want to run the Sage notebook.  Type::
@@ -147,7 +137,7 @@
        publicly (1) at a minimum run it from a chroot jail or inside a
        virtual machine (see `this Sage wiki page`_) and (2) use a
        command like::
-    
+
            notebook(interface='', server_pool=['sage1@localhost'],
            ulimit='-v 500000', accounts=True, automatic_login=False)
 
@@ -170,7 +160,7 @@
           if given, should be a list like \['sage1@localhost',
           'sage2@localhost'\], where you have setup ssh keys so that
           typing::
-          
+
               ssh sage1@localhost
 
           logs in without requiring a password, e.g., by typing
@@ -198,10 +188,10 @@
 
               - ``-t`` The maximum amount of cpu time in seconds.
                 NOTE: For Sage, ``-t`` is the wall time, not cpu time.
-                
+
               - ``-u`` The maximum number of processes available to a
                 single user.
-              
+
               - ``-v`` The maximum amount of virtual memory available
                 to the process.
 
@@ -209,13 +199,13 @@
           is in seconds, and ``-u`` which is a positive
           integer. Example: ulimit="-v 400000 -t 30"
 
-    .. note:: 
+    .. note::
 
        The values of ``server_pool`` and ``ulimit`` default to what
        they were last time the notebook command was called.
 
     OTHER NOTES:
-    
+
        - If you create a file ``\\$DOT_SAGE/notebook.css`` then it
          will get applied when rendering the notebook HTML.  This
          allows notebook administrators to customize the look of the
@@ -246,9 +236,9 @@
                   interface='localhost', verbose=False):
     """
     This function is used to test notebook server functions.
-    
+
     EXAMPLES::
-    
+
         sage: from sagenb.notebook.notebook_object import test_notebook
         sage: passwd = str(randint(1,1<<128))
         sage: nb = test_notebook(passwd, interface='localhost', port=8060)
@@ -261,12 +251,12 @@
         sage: nb.dispose()
     """
     import socket, pexpect
-        
+
     if directory is None:
         directory = tmp_dir = tempfile.mkdtemp()
     else:
         tmp_dir = None
-        
+
     if not os.path.exists(directory):
         os.makedirs(directory)
 
@@ -275,7 +265,7 @@
     nb.add_user('admin', admin_passwd, '')
     nb.set_accounts(False)
     nb.save()
-    
+
     p = notebook(directory=directory, accounts=True, secure=secure, port=port,
                  interface=interface, automatic_login=False, fork=True, quiet=True)
     p.expect("Starting factory")
