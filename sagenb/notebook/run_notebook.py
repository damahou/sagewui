--- conflicted
+++ resolved
@@ -69,9 +69,23 @@
         kw['absdirectory']=os.path.abspath(kw['directory'])
         kw['notebook_opts'] = '"%(absdirectory)s",interface="%(interface)s",port=%(port)s,secure=%(secure)s'%kw
         kw['hostname'] = kw['interface'] if kw['interface'] else 'localhost'
+
         if kw['automatic_login']:
             kw['start_path'] = "'/?startup_token=%s' % startup_token"
             kw['open_page'] = "from sagenb.misc.misc import open_page; open_page('%(hostname)s', %(port)s, %(secure)s, %(start_path)s)" % kw
+
+            if kw['upload']:
+                import urllib
+                # If we have to login and upload a file, then we do them
+                # in that order and hope that the login is fast enough.
+                kw['start_path'] = "'/upload_worksheet?url=file://%s'" % (urllib.quote(kw['upload']))
+                kw['open_page'] = kw['open_page']+ "; open_page('%(hostname)s', %(port)s, %(secure)s, %(start_path)s)" % kw
+
+        elif kw['upload']:
+            import urllib
+            kw['start_path'] = "'/upload_worksheet?url=file://%s'" % (urllib.quote(kw['upload']))
+            kw['open_page'] = kw['open_page']+ "from sagenb.misc.misc import open_page; open_page('%(hostname)s', %(port)s, %(secure)s, %(start_path)s)" % kw
+
         else:
             kw['open_page'] = ''
 
@@ -180,7 +194,7 @@
     name="twistd"
     TWISTD_NOTEBOOK_CONFIG = """
 ########################################################################
-# See http://twistedmatrix.com/documents/current/web/howto/using-twistedweb.html 
+# See http://twistedmatrix.com/documents/current/web/howto/using-twistedweb.html
 #  (Serving WSGI Applications) for the basic ideas of the below code
 ####################################################################
 
@@ -196,7 +210,7 @@
         epollreactor.install()
     except:
         pass
-#### END EPOLL 
+#### END EPOLL
 
 
 def save_notebook2(notebook):
@@ -244,6 +258,7 @@
         """Run a twistd webserver."""
         # Is a server already running? Check if a Twistd PID exists in
         # the given directory.
+
         self.prepare_kwds(kw)
         conf = os.path.join(kw['directory'], 'twistedconf.tac')
         if platformType != 'win32':
@@ -257,14 +272,19 @@
                     print 'Another Sage Notebook server is running, PID %d.' % pid
 
                     old_interface, old_port, old_secure = self.get_old_settings(conf)
-                    if kw['automatic_login'] and old_port:
+                    if (kw['automatic_login'] or kw['upload']) and old_port:
                         old_interface = old_interface or 'localhost'
-
-                        print 'Opening web browser at http%s://%s:%s/ ...' % (
-                            's' if old_secure else '', old_interface, old_port)
+                        if kw['upload']:
+                            import urllib
+                            startpath = '/upload_worksheet?url=file://%s' % (urllib.quote(kw['upload']))
+                        else:
+                            startpath = '/'
+
+                        print 'Opening web browser at http%s://%s:%s%s ...' % (
+                            's' if old_secure else '', old_interface, old_port, startpath)
 
                         from sagenb.misc.misc import open_page as browse_to
-                        browse_to(old_interface, old_port, old_secure, '/')
+                        browse_to(old_interface, old_port, old_secure, startpath)
                         return None
                     print '\nPlease either stop the old server or run the new server in a different directory.'
                     return None
@@ -346,7 +366,7 @@
                 'signing_key': True,
                 'encryption_key': True,
                 }
-                
+
     s = ""
     for key, val in template_dict.iteritems():
         if val is None:
@@ -357,7 +377,7 @@
             w = ' '.join(['"%s"' % x for x in val])
         else:
             w = '"%s"' % val
-        s += '%s = %s \n' % (key, w) 
+        s += '%s = %s \n' % (key, w)
 
     f = open(template_file, 'w')
     f.write(s)
@@ -394,17 +414,9 @@
              directory     = None,
              port          = 8080,
              interface     = 'localhost',
-<<<<<<< HEAD
-             address       = None,
              port_tries    = 50,
              secure        = False,
              reset         = False,
-             require_login = True,
-=======
-             port_tries    = 50,
-             secure        = False,
-             reset         = False,
->>>>>>> 39e12a3e
              accounts      = None,
              openid        = None,
 
@@ -413,12 +425,8 @@
 
              timeout       = 0,
 
-<<<<<<< HEAD
              upload        = None,
-             open_viewer   = True,
-=======
              automatic_login = True,
->>>>>>> 39e12a3e
 
              start_path    = "",
              fork          = False,
@@ -432,6 +440,10 @@
              open_viewer = None,
              address = None,
              ):
+
+    # Turn it into a full path for later conversion to a file URL
+    if upload:
+        upload = os.path.abspath(upload)
 
     if subnets is not None:
         raise ValueError("""The subnets parameter is no longer supported. Please use a firewall to block subnets, or even better, volunteer to write the code to implement subnets again.""")
@@ -465,7 +477,7 @@
         print "your account. Make sure you know what you are doing."
         print '*' * 70
 
-    # first use provided values, if none, use loaded values, 
+    # first use provided values, if none, use loaded values,
     # if none use defaults
 
     nb = notebook.load_notebook(directory)
@@ -478,7 +490,7 @@
     nb.conf()['idle_timeout'] = int(timeout)
 
     if openid is not None:
-        nb.conf()['openid'] = openid 
+        nb.conf()['openid'] = openid
     elif not nb.conf()['openid']:
         # What is the purpose behind this elif?  It seems rather pointless.
         # all it appears to do is set the config to False if bool(config) is False
@@ -499,7 +511,7 @@
         reset = True
 
     if reset:
-        passwd = get_admin_passwd()                
+        passwd = get_admin_passwd()
         if reset:
             admin = nb.user_manager().user('admin')
             admin.set_password(passwd)
@@ -513,10 +525,10 @@
             if secure:
                 print "Login to the Sage notebook as admin with the password you specified above."
         #nb.del_user('root')
-            
+
     nb.set_server_pool(server_pool)
     nb.set_ulimit(ulimit)
-    
+
     if os.path.exists('%s/nb-older-backup.sobj' % directory):
         nb._migrate_worksheets()
         os.unlink('%s/nb-older-backup.sobj' % directory)
@@ -527,112 +539,6 @@
     nb.save()
     del nb
 
-<<<<<<< HEAD
-    def run(port):
-        # Is a server already running? Check if a Twistd PID exists in
-        # the given directory.
-        pidfile = os.path.join(directory, 'twistd.pid')
-        if platformType != 'win32':
-            from twisted.scripts._twistd_unix import checkPID
-            try:
-                checkPID(pidfile)
-            except SystemExit as e:
-                pid = int(open(pidfile).read())
-
-                if str(e).startswith('Another twistd server is running,'):
-                    print 'Another Sage Notebook server is running, PID %d.' % pid
-                    old_interface, old_port, old_secure = get_old_settings(conf)
-                    if old_port and (open_viewer or upload):
-                        old_interface = old_interface or 'localhost'
-
-                        startpath = '/'
-                        if upload:
-                            import urllib
-                            startpath = '/upload_worksheet?url=file://%s' % (urllib.quote(upload))
-
-                        print 'Opening web browser at http%s://%s:%s/ ...' % (
-                            's' if old_secure else '', old_interface, old_port)
-
-                        from sagenb.misc.misc import open_page as browse_to
-                        browse_to(old_interface, old_port, old_secure, startpath)
-                        return
-                    print '\nPlease either stop the old server or run the new server in a different directory.'
-                    return
-
-        ## Create the config file
-        if secure:
-            if (not os.path.exists(private_pem) or
-                not os.path.exists(public_pem)):
-                print "In order to use an SECURE encrypted notebook, you must first run notebook.setup()."
-                print "Now running notebook.setup()"
-                notebook_setup()
-            if (not os.path.exists(private_pem) or
-                not os.path.exists(public_pem)):
-                print "Failed to setup notebook.  Please try notebook.setup() again manually."
-            strport = '%s:%s:interface=%s:privateKey=%s:certKey=%s'%(
-                protocol, port, interface, private_pem, public_pem)
-        else:
-            strport = 'tcp:%s:interface=%s' % (port, interface)
-
-        notebook_opts = '"%s",interface="%s",port=%s,secure=%s' % (
-            os.path.abspath(directory), interface, port, secure)
-
-        if open_viewer or upload:
-            if require_login:
-                start_path = "'/?startup_token=%s' % startup_token"
-            elif upload:
-                start_path = "'/upload_worksheet?url=file://%s'" % upload
-            else:
-                start_path = "'/'"
-            if interface:
-                hostname = interface
-            else:
-                hostname = 'localhost'
-            open_page = "from sagenb.misc.misc import open_page; open_page('%s', %s, %s, %s);" % (hostname, port, secure, start_path)
-            # If we have to login and upload a file, then we do them
-            # in that order and hope that the login is fast enough.
-            if require_login and upload:
-                import urllib
-                open_page += "open_page('%s', %s, %s, '/upload_worksheet?url=file://%s');" % (hostname, port, secure, urllib.quote(upload))
-
-        else:
-            open_page = ''
-
-        config = open(conf, 'w')
-
-        config.write(FLASK_NOTEBOOK_CONFIG%{'notebook_opts': notebook_opts, 'sagetex_path': sagetex_path,
-                                            'do_not_require_login': not require_login,
-                                            'dir': os.path.abspath(directory), 'cwd':cwd, 
-                                            'strport': strport,
-                                            'open_page': open_page})
-
-
-        config.close()                     
-
-        ## Start up twisted
-        cmd = 'twistd --pidfile="%s" -ny "%s"' % (pidfile, conf)
-        if not quiet:
-            print_open_msg('localhost' if not interface else interface,
-            port, secure=secure)
-        if secure and not quiet:
-            print "There is an admin account.  If you do not remember the password,"
-            print "quit the notebook and type notebook(reset=True)."
-
-        if fork:
-            import pexpect
-            return pexpect.spawn(cmd)
-        else:
-            e = os.system(cmd)
-
-        os.chdir(cwd)
-        if e == 256:
-            raise socket.error
-
-        return True
-        # end of inner function run
-                     
-=======
->>>>>>> 39e12a3e
     if interface != 'localhost' and not secure:
             print "*" * 70
             print "WARNING: Insecure notebook server listening on external interface."
@@ -654,7 +560,7 @@
             print "Failed to setup notebook.  Please try notebook.setup() again manually."
 
     kw = dict(port=port, automatic_login=automatic_login, secure=secure, private_pem=private_pem, public_pem=public_pem,
-              interface=interface, directory=directory, pidfile=pidfile, cwd=cwd, profile=profile)
+              interface=interface, directory=directory, pidfile=pidfile, cwd=cwd, profile=profile, upload = upload )
     cmd = command[server]().run_command(kw)
     if cmd is None:
         return
