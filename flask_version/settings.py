import os
from flask import Module, url_for, render_template, request, session, redirect, g, current_app
from decorators import login_required

<<<<<<< HEAD
@app.route('/settings', methods = ['GET', 'POST'])
=======
settings = Module('flask_version.settings')

@settings.route('/settings', methods = ['GET','POST'])
>>>>>>> c6e9260d
@login_required
def settings_page():
    error = None
    redirect_to_home = None
    redirect_to_logout = None
<<<<<<< HEAD
    nu = app.notebook.user_manager().user(g.username)
=======
    nu = g.notebook.user(g.username)
>>>>>>> c6e9260d

    autosave = int(request.values.get('autosave', 0))*60
    if autosave:
        nu['autosave_interval'] = autosave
        redirect_to_home = True

    old = request.values.get('old-pass', None)
    new = request.values.get('new-pass', None)
    two = request.values.get('retype-pass', None)
    if new or two:
        if not old:
            error = 'Old password not given'
        elif not app.notebook.user_manager().check_password(g.username, old):
            error = 'Incorrect password given'
        elif not new:
            error = 'New password not given'
        elif not two:
            error = 'Please type in new password again.'
        elif new != two:
            error = 'The passwords you entered do not match.'

        if not error:
            # The browser may auto-fill in "old password," even
            # though the user may not want to change her password.
<<<<<<< HEAD
            nu.set_password(new)
=======
            g.notebook.change_password(g.username, new)
>>>>>>> c6e9260d
            redirect_to_logout = True

    if g.notebook.conf()['email']:
        newemail = request.values.get('new-email', None)
        if newemail:
            nu.set_email(newemail)
            ##nu.set_email_confirmation(False)
            redirect_to_home = True

    if error:
        return current_app.message(error, url_for('settings_page'))

    if redirect_to_logout:
        return redirect(url_for('authentication.logout'))

    if redirect_to_home:
        return redirect(url_for('worksheet_listing.home', username=g.username))

    td = {}
    td['username'] = g.username

    td['autosave_intervals'] = ((i, ' selected') if nu['autosave_interval']/60 == i else (i, '') for i in range(1, 10, 2))

    td['email'] = g.notebook.conf()['email']
    if td['email']:
        td['email_address'] = nu.get_email() or 'None'
        if nu.is_email_confirmed():
            td['email_confirmed'] = 'Confirmed'
        else:
            td['email_confirmed'] = 'Not confirmed'

    td['admin'] = nu.is_admin()

    return render_template(os.path.join('html', 'settings', 'account_settings.html'), **td)<|MERGE_RESOLUTION|>--- conflicted
+++ resolved
@@ -2,23 +2,15 @@
 from flask import Module, url_for, render_template, request, session, redirect, g, current_app
 from decorators import login_required
 
-<<<<<<< HEAD
-@app.route('/settings', methods = ['GET', 'POST'])
-=======
 settings = Module('flask_version.settings')
 
 @settings.route('/settings', methods = ['GET','POST'])
->>>>>>> c6e9260d
 @login_required
 def settings_page():
     error = None
     redirect_to_home = None
     redirect_to_logout = None
-<<<<<<< HEAD
-    nu = app.notebook.user_manager().user(g.username)
-=======
-    nu = g.notebook.user(g.username)
->>>>>>> c6e9260d
+    nu = g.notebook.user_manager().user(g.username)
 
     autosave = int(request.values.get('autosave', 0))*60
     if autosave:
@@ -43,11 +35,7 @@
         if not error:
             # The browser may auto-fill in "old password," even
             # though the user may not want to change her password.
-<<<<<<< HEAD
-            nu.set_password(new)
-=======
-            g.notebook.change_password(g.username, new)
->>>>>>> c6e9260d
+            g.notebook.user_manager().change_password(, new)
             redirect_to_logout = True
 
     if g.notebook.conf()['email']:
